import React from 'react';
import { BrowserRouter as Router, Routes, Route } from 'react-router-dom';
import { AuthProvider } from './providers/AuthProvider';
import { NotificationProvider } from './providers/NotificationProvider';
import { ActivityProvider } from './providers/ActivityProvider';
import { BrandingProvider } from './providers/BrandingProvider';
import ProtectedRoute from './components/ProtectedRoute';
import DashboardLayout from './components/DashboardLayout';
import Login from './pages/Login';
import Dashboard from './pages/Dashboard';
import StudyPlansPage from './pages/StudyPlans';
import LessonsPage from './pages/Lessons';
import LessonDetailPage from './pages/LessonDetail';
import LessonMaterialsPage from './pages/LessonMaterials';
import HomeworkPage from './pages/Homework';
import HomeworkSubmissionsPage from './pages/HomeworkSubmissions';
import SchedulePage from './pages/Schedule';
import AcademicJournal from './pages/AcademicJournal';
import StudentsPage from './pages/Students';
import StudentDetailPage from './pages/StudentDetail';
import GroupsPage from './pages/Groups';
import AiChatPage from './pages/AiChat';
import NeuroAbaiPage from './pages/NeuroAbai';
import ClassroomsPage from './pages/Classrooms';
import PaymentsPage from './pages/Payments';
import BudgetPage from './pages/Budget';
import ReportsPage from './pages/Reports';
import TeachersPage from './pages/Teachers';
import WorkloadPage from './pages/Workload';
import PerformancePage from './pages/Performance';
import KPIPage from './pages/KPI';
import VacationsPage from './pages/Vacations';
import SubstitutionsPage from './pages/Substitutions';
import SalariesPage from './pages/Salaries';
import LoyaltyPage from './pages/Loyalty';
import FeedbackAdmin from './pages/FeedbackAdmin';
import MandatoryFeedbackWrapper from './components/MandatoryFeedbackWrapper';
import { ToastProvider } from './providers/ToastProvider';
import Inventory from './pages/Inventory';
import InventoryAnalytics from './pages/InventoryAnalytics';
import Supply from './pages/Supply';
import TasksPage from './pages/Tasks';
import ChatPage from './pages/Chat';
import CalendarPage from './pages/Calendar';
import SystemSettingsPage from './pages/SystemSettings';
import UsersPage from './pages/Users';
import PermissionsPage from './pages/Permissions';
import BrandingPage from './pages/Branding';
import IntegrationsPage from './pages/Integrations';
import { ActivityMonitoring } from './pages/ActivityMonitoring';
<<<<<<< HEAD
import FakePositions from './pages/FakePositions';
import News from './pages/News';
import Security from './pages/Security';
=======
import EdoPage from './pages/EDO';
import DocumentCreatePage from './pages/DocumentCreate';
import DocumentDetailPage from './pages/DocumentDetail';
import FakePositions from './pages/FakePositions';
import News from './pages/News';
import Security from './pages/Security';
import AlumniList from './alumni/pages/AlumniList';
import AlumniDetail from './alumni/pages/AlumniDetail';
>>>>>>> 08558c88

const App: React.FC = () => {
  return (
    <Router>
<<<<<<< HEAD
      <AuthProvider>
        <ActivityProvider>
          <NotificationProvider>
            <BrandingProvider>
              <Routes>
                <Route path="/login" element={<Login />} />
                <Route
                  path="/"
                  element={
                    <ProtectedRoute>
                      <MandatoryFeedbackWrapper>
                        <DashboardLayout />
                      </MandatoryFeedbackWrapper>
                    </ProtectedRoute>
                  }
                >
                  <Route index element={<Dashboard />} />

                  {/* News route */}
                  <Route path="news" element={<News />} />

                  {/* Study Plans routes */}
                  <Route path="study-plans" element={<StudyPlansPage />} />

                  {/* Lessons routes */}
                  <Route path="lessons" element={<LessonsPage />} />
                  <Route path="lessons/:id" element={<LessonDetailPage />} />
                  <Route path="lessons/:id/materials" element={<LessonMaterialsPage />} />

                  {/* Homework routes */}
                  <Route path="homework" element={<HomeworkPage />} />
                  <Route path="homework/:id" element={<div>Homework Detail Page</div>} />
                  <Route path="homework/:id/submissions" element={<HomeworkSubmissionsPage />} />

                  {/* Schedule routes */}
                  <Route path="schedule" element={<SchedulePage />} />

                  {/* Academic routes */}
                  <Route path="academic">
                    <Route path="academic-journal" element={<AcademicJournal />} />
=======
      <ToastProvider>
        <AuthProvider>
          <ActivityProvider>
            <NotificationProvider>
              <BrandingProvider>
                <Routes>
                  <Route path="/login" element={<Login />} />
                  <Route
                    path="/"
                    element={
                      <ProtectedRoute>
                        <MandatoryFeedbackWrapper>
                          <DashboardLayout />
                        </MandatoryFeedbackWrapper>
                      </ProtectedRoute>
                    }
                  >
                    <Route index element={<Dashboard />} />

                    {/* News route */}
                    <Route path="news" element={<News />} />

                    {/* Study Plans routes */}
                    <Route path="study-plans" element={<StudyPlansPage />} />

                    {/* Lessons routes */}
                    <Route path="lessons" element={<LessonsPage />} />
                    <Route path="lessons/:id" element={<LessonDetailPage />} />
                    <Route path="lessons/:id/materials" element={<LessonMaterialsPage />} />

                    {/* Homework routes */}
                    <Route path="homework" element={<HomeworkPage />} />
                    <Route path="homework/:id" element={<div>Homework Detail Page</div>} />
                    <Route path="homework/:id/submissions" element={<HomeworkSubmissionsPage />} />

                    {/* Schedule routes */}
>>>>>>> 08558c88
                    <Route path="schedule" element={<SchedulePage />} />

                    {/* Academic routes */}
                    <Route path="academic">
                      <Route path="academic-journal" element={<AcademicJournal />} />
                      <Route path="schedule" element={<SchedulePage />} />
                      <Route path="classrooms" element={<ClassroomsPage />} />
                      <Route path="requests" element={<div>Booking Requests Page</div>} />
                      <Route path="requests/new" element={<div>New Booking Request Page</div>} />
                      <Route path="homework" element={<div>Homework Page</div>} />
                    </Route>

                    {/* Standalone classrooms route */}
                    <Route path="classrooms" element={<ClassroomsPage />} />

<<<<<<< HEAD
                  {/* Standalone classrooms route */}
                  <Route path="classrooms" element={<ClassroomsPage />} />

                  {/* Students routes */}
                  <Route path="students" element={<StudentsPage />} />
                  <Route path="students/:id" element={<StudentDetailPage />} />
                  <Route path="groups" element={<GroupsPage />} />
                  <Route path="performance" element={<PerformancePage />} />
                  <Route path="loyalty" element={<LoyaltyPage />} />

                  {/* Quiz routes */}
                  <Route path="quiz/:quizId/statistics" element={<div>Quiz Statistics Page</div>} />

                  {/* HR routes */}
                  <Route path="hr">
                    <Route path="employees" element={<TeachersPage />} />
                    <Route path="workload" element={<WorkloadPage />} />
                    <Route path="kpi" element={<KPIPage />} />
                    <Route path="vacation" element={<VacationsPage />} />
                    <Route path="substitutions" element={<SubstitutionsPage />} />
                    <Route path="fake-positions" element={<FakePositions />} />
                  </Route>
=======
                    {/* Students routes */}
                    <Route path="students" element={<StudentsPage />} />
                    <Route path="students/:id" element={<StudentDetailPage />} />
                    <Route path="groups" element={<GroupsPage />} />
                    <Route path="performance" element={<PerformancePage />} />
                    <Route path="loyalty" element={<LoyaltyPage />} />
>>>>>>> 08558c88

                    {/* Alumni routes */}
                    <Route path="alumni" element={<AlumniList />} />
                    <Route path="alumni/:id" element={<AlumniDetail />} />

<<<<<<< HEAD
                  {/* Applications routes */}
                  <Route path="app">
                    <Route path="chat" element={<ChatPage />} />
                    <Route path="ai-chat" element={<AiChatPage />} />
                    <Route path="calendar" element={<CalendarPage />} />
                    <Route path="tasks" element={<TasksPage />} />
                    <Route path="neuro-abai" element={<NeuroAbaiPage />} />
                    <Route path="profile" element={<div>Profile Page</div>} />

                    {/* ERP routes */}
                    <Route path="erp">
                      <Route path="inventory" element={<Inventory />} />
                      <Route path="inventory-analytics" element={<InventoryAnalytics />} />
                      <Route path="supply" element={<Supply />} />
                      <Route path="security" element={<Security />} />
=======
                    {/* Quiz routes */}
                    <Route path="quiz/:quizId/statistics" element={<div>Quiz Statistics Page</div>} />

                    {/* HR routes */}
                    <Route path="hr">
                      <Route path="employees" element={<TeachersPage />} />
                      <Route path="workload" element={<WorkloadPage />} />
                      <Route path="kpi" element={<KPIPage />} />
                      <Route path="vacation" element={<VacationsPage />} />
                      <Route path="substitutions" element={<SubstitutionsPage />} />
                      <Route path="fake-positions" element={<FakePositions />} />
>>>>>>> 08558c88
                    </Route>

                    {/* Finance routes */}
                    <Route path="finance">
                      <Route path="payments" element={<PaymentsPage />} />
                      <Route path="reports" element={<ReportsPage />} />
                      <Route path="budget" element={<BudgetPage />} />
                      <Route path="acl" element={<LoyaltyPage />} />
                      <Route path="payroll" element={<SalariesPage />} />
                      <Route path="salaries" element={<SalariesPage />} />
                      <Route path="antifraud" element={<div>Anti-Fraud Page</div>} />
                    </Route>

                    {/* Applications routes */}
                    <Route path="app">
                      <Route path="chat" element={<ChatPage />} />
                      <Route path="ai-chat" element={<AiChatPage />} />
                      <Route path="calendar" element={<CalendarPage />} />
                      <Route path="tasks" element={<TasksPage />} />
                      <Route path="neuro-abai" element={<NeuroAbaiPage />} />
                      <Route path="profile" element={<div>Profile Page</div>} />

                      {/* ERP routes */}
                      <Route path="erp">
                        <Route path="inventory" element={<Inventory />} />
                        <Route path="inventory-analytics" element={<InventoryAnalytics />} />
                        <Route path="supply" element={<Supply />} />
                        <Route path="security" element={<Security />} />
                      </Route>
                    </Route>

                    {/* EDO routes */}
                    <Route path="edo">
                      <Route index element={<EdoPage />} />
                      <Route path="create" element={<DocumentCreatePage />} />
                      <Route path=":id" element={<DocumentDetailPage />} />
                    </Route>

                    {/* Settings routes */}
                    <Route path="settings">
                      <Route path="users" element={<UsersPage />} />
                      <Route path="permissions" element={<PermissionsPage />} />
                      <Route path="integrations" element={<IntegrationsPage />} />
                      <Route path="branding" element={<BrandingPage />} />
                      <Route path="feedback" element={<FeedbackAdmin />} />
                      <Route path="system" element={<SystemSettingsPage />} />
                      <Route path="activity-monitoring" element={<ActivityMonitoring />} />
                    </Route>
                  </Route>
                </Routes>
              </BrandingProvider>
            </NotificationProvider>
          </ActivityProvider>
        </AuthProvider>
      </ToastProvider>
    </Router>
  );
};

export default App;<|MERGE_RESOLUTION|>--- conflicted
+++ resolved
@@ -48,11 +48,6 @@
 import BrandingPage from './pages/Branding';
 import IntegrationsPage from './pages/Integrations';
 import { ActivityMonitoring } from './pages/ActivityMonitoring';
-<<<<<<< HEAD
-import FakePositions from './pages/FakePositions';
-import News from './pages/News';
-import Security from './pages/Security';
-=======
 import EdoPage from './pages/EDO';
 import DocumentCreatePage from './pages/DocumentCreate';
 import DocumentDetailPage from './pages/DocumentDetail';
@@ -61,53 +56,10 @@
 import Security from './pages/Security';
 import AlumniList from './alumni/pages/AlumniList';
 import AlumniDetail from './alumni/pages/AlumniDetail';
->>>>>>> 08558c88
 
 const App: React.FC = () => {
   return (
     <Router>
-<<<<<<< HEAD
-      <AuthProvider>
-        <ActivityProvider>
-          <NotificationProvider>
-            <BrandingProvider>
-              <Routes>
-                <Route path="/login" element={<Login />} />
-                <Route
-                  path="/"
-                  element={
-                    <ProtectedRoute>
-                      <MandatoryFeedbackWrapper>
-                        <DashboardLayout />
-                      </MandatoryFeedbackWrapper>
-                    </ProtectedRoute>
-                  }
-                >
-                  <Route index element={<Dashboard />} />
-
-                  {/* News route */}
-                  <Route path="news" element={<News />} />
-
-                  {/* Study Plans routes */}
-                  <Route path="study-plans" element={<StudyPlansPage />} />
-
-                  {/* Lessons routes */}
-                  <Route path="lessons" element={<LessonsPage />} />
-                  <Route path="lessons/:id" element={<LessonDetailPage />} />
-                  <Route path="lessons/:id/materials" element={<LessonMaterialsPage />} />
-
-                  {/* Homework routes */}
-                  <Route path="homework" element={<HomeworkPage />} />
-                  <Route path="homework/:id" element={<div>Homework Detail Page</div>} />
-                  <Route path="homework/:id/submissions" element={<HomeworkSubmissionsPage />} />
-
-                  {/* Schedule routes */}
-                  <Route path="schedule" element={<SchedulePage />} />
-
-                  {/* Academic routes */}
-                  <Route path="academic">
-                    <Route path="academic-journal" element={<AcademicJournal />} />
-=======
       <ToastProvider>
         <AuthProvider>
           <ActivityProvider>
@@ -144,7 +96,6 @@
                     <Route path="homework/:id/submissions" element={<HomeworkSubmissionsPage />} />
 
                     {/* Schedule routes */}
->>>>>>> 08558c88
                     <Route path="schedule" element={<SchedulePage />} />
 
                     {/* Academic routes */}
@@ -160,59 +111,17 @@
                     {/* Standalone classrooms route */}
                     <Route path="classrooms" element={<ClassroomsPage />} />
 
-<<<<<<< HEAD
-                  {/* Standalone classrooms route */}
-                  <Route path="classrooms" element={<ClassroomsPage />} />
-
-                  {/* Students routes */}
-                  <Route path="students" element={<StudentsPage />} />
-                  <Route path="students/:id" element={<StudentDetailPage />} />
-                  <Route path="groups" element={<GroupsPage />} />
-                  <Route path="performance" element={<PerformancePage />} />
-                  <Route path="loyalty" element={<LoyaltyPage />} />
-
-                  {/* Quiz routes */}
-                  <Route path="quiz/:quizId/statistics" element={<div>Quiz Statistics Page</div>} />
-
-                  {/* HR routes */}
-                  <Route path="hr">
-                    <Route path="employees" element={<TeachersPage />} />
-                    <Route path="workload" element={<WorkloadPage />} />
-                    <Route path="kpi" element={<KPIPage />} />
-                    <Route path="vacation" element={<VacationsPage />} />
-                    <Route path="substitutions" element={<SubstitutionsPage />} />
-                    <Route path="fake-positions" element={<FakePositions />} />
-                  </Route>
-=======
                     {/* Students routes */}
                     <Route path="students" element={<StudentsPage />} />
                     <Route path="students/:id" element={<StudentDetailPage />} />
                     <Route path="groups" element={<GroupsPage />} />
                     <Route path="performance" element={<PerformancePage />} />
                     <Route path="loyalty" element={<LoyaltyPage />} />
->>>>>>> 08558c88
 
                     {/* Alumni routes */}
                     <Route path="alumni" element={<AlumniList />} />
                     <Route path="alumni/:id" element={<AlumniDetail />} />
 
-<<<<<<< HEAD
-                  {/* Applications routes */}
-                  <Route path="app">
-                    <Route path="chat" element={<ChatPage />} />
-                    <Route path="ai-chat" element={<AiChatPage />} />
-                    <Route path="calendar" element={<CalendarPage />} />
-                    <Route path="tasks" element={<TasksPage />} />
-                    <Route path="neuro-abai" element={<NeuroAbaiPage />} />
-                    <Route path="profile" element={<div>Profile Page</div>} />
-
-                    {/* ERP routes */}
-                    <Route path="erp">
-                      <Route path="inventory" element={<Inventory />} />
-                      <Route path="inventory-analytics" element={<InventoryAnalytics />} />
-                      <Route path="supply" element={<Supply />} />
-                      <Route path="security" element={<Security />} />
-=======
                     {/* Quiz routes */}
                     <Route path="quiz/:quizId/statistics" element={<div>Quiz Statistics Page</div>} />
 
@@ -224,7 +133,6 @@
                       <Route path="vacation" element={<VacationsPage />} />
                       <Route path="substitutions" element={<SubstitutionsPage />} />
                       <Route path="fake-positions" element={<FakePositions />} />
->>>>>>> 08558c88
                     </Route>
 
                     {/* Finance routes */}
